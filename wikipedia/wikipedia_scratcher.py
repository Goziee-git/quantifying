#!/usr/bin/env python
"""
This file is dedicated to obtain a .csv record report for Wikipedia Data.
"""

# Standard library
import os
import sys

# Third-party
import pandas as pd
import requests
from requests.adapters import HTTPAdapter
from urllib3.util.retry import Retry

<<<<<<< HEAD
# First-party/Local
import quantify

# Setup paths, Date and LOGGER using quantify.setup()
sys.path.append(os.path.abspath(os.path.join(os.path.dirname(__file__), "..")))
_, PATH_WORK_DIR, _, DATETIME_TODAY, LOGGER = quantify.setup(__file__)
# Set up file path for CSV report
DATA_WRITE_FILE = (
    f"{PATH_WORK_DIR}"
    f"/data_wikipedia_"
    f"{DATETIME_TODAY.year}_{DATETIME_TODAY.month}_{DATETIME_TODAY.day}.csv"
=======
sys.path.append(".")
# First-party/Local
import quantify  # noqa: E402

PATH_REPO_ROOT, PATH_WORK_DIR, PATH_DOTENV, DATETIME_TODAY = quantify.setup(
    __file__
)

DATA_WRITE_FILE = os.path.join(
    PATH_WORK_DIR,
    f"data_wikipedia_"
    f"{DATETIME_TODAY.year}_{DATETIME_TODAY.month}_{DATETIME_TODAY.day}.csv",
>>>>>>> acdf941a
)


def get_wiki_langs():
    """Provides the list of language to find Creative Commons usage data on.

    The codes represent the language codes defined by ISO 639-1 and ISO 639-3,
    and the decision of which language code to use is usually determined by the
    IETF language tag policy.
    (https://en.wikipedia.org/wiki/List_of_Wikipedias#Wikipedia_edition_codes)

    Returns:
        pd.DataFrame: A Dataframe containing information of each Wikipedia
        language and its respective encoding on web address.
    """
<<<<<<< HEAD
    return pd.read_csv(f"{PATH_WORK_DIR}/language-codes_csv.csv")
=======
    return pd.read_csv(os.path.join(PATH_WORK_DIR, "language-codes_csv.csv"))
>>>>>>> acdf941a


def get_request_url(lang="en"):
    """Provides the API Endpoint URL for specified parameter combinations.

    Args:
        lang:
            A string representing the language that the search results are
            presented in. Alternatively, the default value is by Wikipedia
            customs "en".

    Returns:
        string: A string representing the API Endpoint URL for the query
        specified by this function's parameters.
    """
    base_url = (
        r"wikipedia.org/w/api.php?action=query&meta=siteinfo&siprop=statistics"
        r"&format=json"
    )
    base_url = f"https://{lang}.{base_url}"
    return base_url


def get_response_elems(language="en"):
    """
    Provides the metadata for query of specified parameters

    Args:
    - language: A string representing the language that the search results are
    presented in. Alternatively, the default value is by Wikipedia customs "en"

    Returns:
    - dict: A dictionary mapping metadata to its value provided from the API
    query of specified parameters.
    """
    search_data = None
    try:
        request_url = get_request_url(language)
        max_retries = Retry(
            total=5,
            backoff_factor=10,
            status_forcelist=[403, 408, 429, 500, 502, 503, 504],
        )
        session = requests.Session()
        session.mount("https://", HTTPAdapter(max_retries=max_retries))

        with session.get(request_url) as response:
            response.raise_for_status()
            search_data = response.json()

        if search_data is None:
            LOGGER.error(
                f"Received Result is None due to Language {language} absent as"
                "an available Wikipedia client. Will therefore return an empty"
                "dictionary for result, but will continue querying."
            )
            return {}

        search_data_dict = search_data["query"]["statistics"]
        search_data_dict["language"] = language
        return search_data_dict

    except requests.HTTPError as e:
        LOGGER.error(f"HTTP Error: {e}")
        raise
    except requests.RequestException as e:
        LOGGER.error(f"Request Exception: {e}")
        raise
    except KeyError as e:
        LOGGER.error(f"KeyError: {e}. Search data is: {search_data}")
        raise


def set_up_data_file():
    """Writes the header row to file to contain Wikipedia Query data."""
    header_title = ",".join(get_response_elems())
    with open(DATA_WRITE_FILE, "w") as f:
        f.write(f"{header_title}\n")


def record_lang_data(lang="en"):
    """Writes the row for LICENSE_TYPE to file to contain Google Query data.

    Args:
        lang:
            A string representing the language that the search results are
            presented in. Alternatively, the default value is by Wikipedia
            customs "en".
    """
    response = get_response_elems(lang)
    if response != {}:
        response_values = response.values()
        response_str = [str(elem) for elem in response_values]
        with open(DATA_WRITE_FILE, "a") as f:
            f.write(",".join(response_str) + "\n")


def record_all_licenses():
    """Records the data of all language types findable in the language list and
    records these data into the DATA_WRITE_FILE as specified in that constant.
    """
    wiki_langs = get_wiki_langs()
    for iso_language_code in wiki_langs["alpha2"]:
        record_lang_data(iso_language_code)


def get_current_data():
    """Return a DataFrame for the Creative Commons usage data collected, all
    Wikipedia texts are licensed under CC-BY-SA 3.0

    Returns:
        pd.DataFrame: A DataFrame recording the number of CC-licensed documents
        per search query of assumption.
    """
    return pd.read_csv(DATA_WRITE_FILE).set_index("language")


def main():
    set_up_data_file()
    record_all_licenses()


if __name__ == "__main__":
    try:
        main()
    except SystemExit as e:
        LOGGER.error("System exit with code: %d", e.code)
        sys.exit(e.code)
    except KeyboardInterrupt:
        LOGGER.info("Halted via KeyboardInterrupt.")
        sys.exit(130)
    except Exception:
        LOGGER.exception("Unhandled exception:")
        sys.exit(1)<|MERGE_RESOLUTION|>--- conflicted
+++ resolved
@@ -13,7 +13,6 @@
 from requests.adapters import HTTPAdapter
 from urllib3.util.retry import Retry
 
-<<<<<<< HEAD
 # First-party/Local
 import quantify
 
@@ -25,20 +24,6 @@
     f"{PATH_WORK_DIR}"
     f"/data_wikipedia_"
     f"{DATETIME_TODAY.year}_{DATETIME_TODAY.month}_{DATETIME_TODAY.day}.csv"
-=======
-sys.path.append(".")
-# First-party/Local
-import quantify  # noqa: E402
-
-PATH_REPO_ROOT, PATH_WORK_DIR, PATH_DOTENV, DATETIME_TODAY = quantify.setup(
-    __file__
-)
-
-DATA_WRITE_FILE = os.path.join(
-    PATH_WORK_DIR,
-    f"data_wikipedia_"
-    f"{DATETIME_TODAY.year}_{DATETIME_TODAY.month}_{DATETIME_TODAY.day}.csv",
->>>>>>> acdf941a
 )
 
 
@@ -54,12 +39,7 @@
         pd.DataFrame: A Dataframe containing information of each Wikipedia
         language and its respective encoding on web address.
     """
-<<<<<<< HEAD
     return pd.read_csv(f"{PATH_WORK_DIR}/language-codes_csv.csv")
-=======
-    return pd.read_csv(os.path.join(PATH_WORK_DIR, "language-codes_csv.csv"))
->>>>>>> acdf941a
-
 
 def get_request_url(lang="en"):
     """Provides the API Endpoint URL for specified parameter combinations.
