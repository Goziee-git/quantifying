--- conflicted
+++ resolved
@@ -27,12 +27,6 @@
 See [`CONTRIBUTING.md`](CONTRIBUTING.md).
 
 
-<<<<<<< HEAD
-## Data Sources
-### InternetArchive API Endpoint
-Provides search results on InternetArchive documents\
-https://internetarchive.readthedocs.io/en/stable/internetarchive.html#internetarchive.Search
-=======
 ## Development
 
 
@@ -69,7 +63,6 @@
 
 ### Data Sources
 
->>>>>>> 2369b85f
 
 ## History
 
