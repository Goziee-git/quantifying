# quantifying

Quantifying the Commons


## Overview

This project seeks to quantify the size and diversity of the commons--the
collection of works that are openly licensed or in the public domain.


## Code of Conduct

[`CODE_OF_CONDUCT.md`](CODE_OF_CONDUCT.md):
> The Creative Commons team is committed to fostering a welcoming community.
> This project and all other Creative Commons open source projects are governed
> by our [Code of Conduct][code_of_conduct]. Please report unacceptable
> behavior to [conduct@creativecommons.org](mailto:conduct@creativecommons.org)
> per our [reporting guidelines][reporting_guide].

[code_of_conduct]: https://opensource.creativecommons.org/community/code-of-conduct/
[reporting_guide]: https://opensource.creativecommons.org/community/code-of-conduct/enforcement/


## Contributing

See [`CONTRIBUTING.md`](CONTRIBUTING.md).


<<<<<<< HEAD
## Data Sources
### MetMuseum API
Main Documentation Page: https://metmuseum.github.io/\
Every object in the MetMuseum database is licensed under CC0 1.0 Universal (CC0 1.0) Public Domain Dedication
=======
## Development


### Prerequisites

This repository uses [pipenv][pipenvdocs] to manage the required Python
modules:
- Linux: [Installing Pipenv][pipenvinstall]
- macOS:
  1. Install [Homebrew][homebrew]
  2. Install pipenv:
        ```
        brew install pipenv
        ```

[pipenvdocs]: https://pipenv.pypa.io/en/latest/
[homebrew]: https://brew.sh/
[pipenvinstall]: https://pipenv.pypa.io/en/latest/install/#installing-pipenv


### Tooling

- **[Python Guidelines — Creative Commons Open Source][ccospyguide]**
- [Black][black]: the uncompromising Python code formatter
- [flake8][flake8]: a python tool that glues together pep8, pyflakes, mccabe,
  and third-party plugins to check the style and quality of some python code.
- [isort][isort]: A Python utility / library to sort imports.

[ccospyguide]: https://opensource.creativecommons.org/contributing-code/python-guidelines/
[black]: https://github.com/psf/black
[flake8]: https://gitlab.com/pycqa/flake8
[isort]: https://pycqa.github.io/isort/


### Data Sources

>>>>>>> 2369b85f

## History

For information on past efforts, see [`history.md`](history.md).


## Copying & License


### Code

[`LICENSE`](LICENSE): the code within this repository is licensed under the Expat/[MIT][mit] license.

[mit]: http://www.opensource.org/licenses/MIT "The MIT License | Open Source Initiative"


### Data

[![CC0 1.0 Universal (CC0 1.0) Public Domain Dedication
button][cc-zero-png]][cc-zero]

The data within this repository is dedicated to the public domain under the
[CC0 1.0 Universal (CC0 1.0) Public Domain Dedication][cc-zero].

[cc-zero-png]: https://licensebuttons.net/l/zero/1.0/88x31.png "CC0 1.0 Universal (CC0 1.0) Public Domain Dedication button"
[cc-zero]: https://creativecommons.org/publicdomain/zero/1.0/


### Documentation

[![CC BY 4.0 license button][cc-by-png]][cc-by]

The documentation within the project is licensed under a [Creative Commons
Attribution 4.0 International License][cc-by].

[cc-by-png]: https://licensebuttons.net/l/by/4.0/88x31.png#floatleft "CC BY 4.0 license button"
[cc-by]: https://creativecommons.org/licenses/by/4.0/ "Creative Commons Attribution 4.0 International License"<|MERGE_RESOLUTION|>--- conflicted
+++ resolved
@@ -27,12 +27,6 @@
 See [`CONTRIBUTING.md`](CONTRIBUTING.md).
 
 
-<<<<<<< HEAD
-## Data Sources
-### MetMuseum API
-Main Documentation Page: https://metmuseum.github.io/\
-Every object in the MetMuseum database is licensed under CC0 1.0 Universal (CC0 1.0) Public Domain Dedication
-=======
 ## Development
 
 
@@ -69,7 +63,6 @@
 
 ### Data Sources
 
->>>>>>> 2369b85f
 
 ## History
 
