--- conflicted
+++ resolved
@@ -334,7 +334,6 @@
         try:
             main()
         except SystemExit as e:
-<<<<<<< HEAD
             LOGGER.error("System exit with code: %d", e.code)
             sys.exit(e.code)
         except KeyboardInterrupt:
@@ -343,16 +342,6 @@
         except Exception:
             RETRIES += 1
             LOGGER.exception("Unhandled exception:")
-=======
-            LOG.error(f"System exit with code: {e.code}")
-            sys.exit(e.code)
-        except KeyboardInterrupt:
-            LOG.info("(130) Halted via KeyboardInterrupt.")
-            sys.exit(130)
-        except Exception:
-            RETRIES += 1
-            LOG.error(f"(1) Unhandled exception: {traceback.format_exc()}")
->>>>>>> 9edade91
             if RETRIES <= 20:
                 continue
             else:
